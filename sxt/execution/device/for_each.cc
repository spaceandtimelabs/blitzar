/** Proofs GPU - Space and Time's cryptographic proof algorithms on the CPU and GPU.
 *
 * Copyright 2023-present Space and Time Labs, Inc.
 *
 * Licensed under the Apache License, Version 2.0 (the "License");
 * you may not use this file except in compliance with the License.
 * You may obtain a copy of the License at
 *
 *     http://www.apache.org/licenses/LICENSE-2.0
 *
 * Unless required by applicable law or agreed to in writing, software
 * distributed under the License is distributed on an "AS IS" BASIS,
 * WITHOUT WARRANTIES OR CONDITIONS OF ANY KIND, either express or implied.
 * See the License for the specific language governing permissions and
 * limitations under the License.
 */
#include "sxt/execution/device/for_each.h"

#include "sxt/base/device/active_device_guard.h"
#include "sxt/base/device/property.h"
#include "sxt/base/device/state.h"
#include "sxt/base/iterator/split.h"
#include "sxt/execution/async/coroutine.h"
#include "sxt/execution/async/future.h"
#include "sxt/execution/device/available_device.h"

namespace sxt::xendv {
//--------------------------------------------------------------------------------------------------
// for_each_device_impl
//--------------------------------------------------------------------------------------------------
static xena::future<> for_each_device_impl(
    chunk_context* ctx, chunk_context* ctx_p, unsigned& chunk_index,
    basit::index_range_iterator& iter, basit::index_range_iterator last,
<<<<<<< HEAD
    std::function<xena::future<>(const chunk_context& ctx, const basit::index_range&)> f) noexcept {
=======
    std::function<xena::future<>(const chunk_context& ctx, basit::index_range)> f) noexcept {
>>>>>>> 1f579c03
  auto device_index = ctx->device_index;
  while (true) {
    if (iter == last) {
      co_await ctx_p->alt_future;
      co_return;
    }
    auto chunk = *iter++;
    ctx_p->chunk_index = chunk_index++;
    basdv::set_device(device_index);
    auto fut = f(*ctx_p, chunk);
    co_await ctx_p->alt_future;
    ctx->alt_future = std::move(fut);
    std::swap(ctx, ctx_p);
  }
  co_await ctx->alt_future;
}

//--------------------------------------------------------------------------------------------------
// concurrent_for_each
//--------------------------------------------------------------------------------------------------
xena::future<>
concurrent_for_each(basit::index_range_iterator first, basit::index_range_iterator last,
                    std::function<xena::future<>(const basit::index_range&)> f) noexcept {
  std::vector<xena::future<>> futs;
  futs.reserve(std::distance(first, last));
  for (auto it = first; it != last; ++it) {
    auto device = co_await await_available_device();
    basdv::active_device_guard guard{device};
    futs.emplace_back(f(*it));
  }
  for (auto& fut : futs) {
    co_await std::move(fut);
  }
}

xena::future<>
concurrent_for_each(basit::index_range rng,
                    std::function<xena::future<>(const basit::index_range&)> f) noexcept {
  basit::split_options split_options{
      .split_factor = basdv::get_num_devices(),
  };
  auto [first, last] = basit::split(rng, split_options);
  return concurrent_for_each(first, last, f);
}

//--------------------------------------------------------------------------------------------------
// for_each_device
//--------------------------------------------------------------------------------------------------
xena::future<> for_each_device(
    basit::index_range_iterator first, basit::index_range_iterator last,
<<<<<<< HEAD
    std::function<xena::future<>(const chunk_context& ctx, const basit::index_range&)> f) noexcept {
=======
    std::function<xena::future<>(const chunk_context& ctx, basit::index_range)> f) noexcept {
>>>>>>> 1f579c03
  if (first == last) {
    co_return;
  }

  unsigned chunk_index = 0;
  auto num_chunks = static_cast<unsigned>(std::distance(first, last));
  auto num_devices = basdv::get_num_devices();
  auto num_devices_used = static_cast<unsigned>(std::min(num_chunks, num_devices));

  basdv::active_device_guard guard;

  // set up contexts
  std::vector<chunk_context> contexts(num_devices_used);
  for (unsigned device_index = 0; device_index < num_devices_used; ++device_index) {
    auto& ctx = contexts[device_index];
    ctx.device_index = device_index;
    ctx.alt_future = xena::make_ready_future();
    ctx.num_devices_used = num_devices_used;
  }
  std::vector<chunk_context> contexts_p(contexts);

  // initial launches
  for (unsigned device_index = 0; device_index < num_devices_used; ++device_index) {
    auto& ctx = contexts[device_index];
    ctx.chunk_index = chunk_index++;
    auto chunk = *first++;
    basdv::set_device(device_index);
    contexts_p[device_index].alt_future = f(ctx, chunk);
  }

  // continue launching until all chunks are processed
  std::vector<xena::future<>> futs(num_devices_used);
  for (unsigned device_index = 0; device_index < num_devices_used; ++device_index) {
    futs[device_index] = for_each_device_impl(&contexts[device_index], &contexts_p[device_index],
                                              chunk_index, first, last, f);
  }

  // wait for everything to finish
  for (auto& fut : futs) {
    co_await std::move(fut);
  }
}
} // namespace sxt::xendv<|MERGE_RESOLUTION|>--- conflicted
+++ resolved
@@ -31,11 +31,7 @@
 static xena::future<> for_each_device_impl(
     chunk_context* ctx, chunk_context* ctx_p, unsigned& chunk_index,
     basit::index_range_iterator& iter, basit::index_range_iterator last,
-<<<<<<< HEAD
-    std::function<xena::future<>(const chunk_context& ctx, const basit::index_range&)> f) noexcept {
-=======
     std::function<xena::future<>(const chunk_context& ctx, basit::index_range)> f) noexcept {
->>>>>>> 1f579c03
   auto device_index = ctx->device_index;
   while (true) {
     if (iter == last) {
@@ -86,11 +82,7 @@
 //--------------------------------------------------------------------------------------------------
 xena::future<> for_each_device(
     basit::index_range_iterator first, basit::index_range_iterator last,
-<<<<<<< HEAD
-    std::function<xena::future<>(const chunk_context& ctx, const basit::index_range&)> f) noexcept {
-=======
     std::function<xena::future<>(const chunk_context& ctx, basit::index_range)> f) noexcept {
->>>>>>> 1f579c03
   if (first == last) {
     co_return;
   }
