/** Proofs GPU - Space and Time's cryptographic proof algorithms on the CPU and GPU.
 *
 * Copyright 2023-present Space and Time Labs, Inc.
 *
 * Licensed under the Apache License, Version 2.0 (the "License");
 * you may not use this file except in compliance with the License.
 * You may obtain a copy of the License at
 *
 *     http://www.apache.org/licenses/LICENSE-2.0
 *
 * Unless required by applicable law or agreed to in writing, software
 * distributed under the License is distributed on an "AS IS" BASIS,
 * WITHOUT WARRANTIES OR CONDITIONS OF ANY KIND, either express or implied.
 * See the License for the specific language governing permissions and
 * limitations under the License.
 */
#pragma once

#include <functional>
#include <optional>

#include "sxt/base/device/stream.h"
#include "sxt/execution/async/future.h"
#include "sxt/execution/async/shared_future.h"
#include "sxt/execution/device/chunk_context.h"

namespace sxt::basit {
class index_range;
class index_range_iterator;
} // namespace sxt::basit

namespace sxt::xendv {
//--------------------------------------------------------------------------------------------------
// device_context
//--------------------------------------------------------------------------------------------------
struct device_context {
  unsigned device_index;
  unsigned num_devices_used;
  xena::shared_future<> alt_future;
};

//--------------------------------------------------------------------------------------------------
// concurrent_for_each
//--------------------------------------------------------------------------------------------------
/**
 * Invoke the function f on the range of chunks provided, splitting the work across available
 * devices.
 */
xena::future<>
concurrent_for_each(basit::index_range_iterator first, basit::index_range_iterator last,
                    std::function<xena::future<>(const basit::index_range&)> f) noexcept;

/**
 * Invoke the function f on chunks of the provided index range and try to split the
 * work across the number of available devices.
 */
xena::future<>
concurrent_for_each(basit::index_range rng,
                    std::function<xena::future<>(const basit::index_range&)> f) noexcept;

//--------------------------------------------------------------------------------------------------
// for_each_device
//--------------------------------------------------------------------------------------------------
/**
 * Invoke the function f on the range of chunks provided, splitting the work across available
 * devices.
 */
xena::future<> for_each_device(
    basit::index_range_iterator first, basit::index_range_iterator last,
<<<<<<< HEAD
    std::function<xena::future<>(const chunk_context& ctx, const basit::index_range&)> f) noexcept;
=======
    std::function<xena::future<>(const chunk_context& ctx, basit::index_range)> f) noexcept;
>>>>>>> 1f579c03
} // namespace sxt::xendv<|MERGE_RESOLUTION|>--- conflicted
+++ resolved
@@ -67,9 +67,5 @@
  */
 xena::future<> for_each_device(
     basit::index_range_iterator first, basit::index_range_iterator last,
-<<<<<<< HEAD
-    std::function<xena::future<>(const chunk_context& ctx, const basit::index_range&)> f) noexcept;
-=======
     std::function<xena::future<>(const chunk_context& ctx, basit::index_range)> f) noexcept;
->>>>>>> 1f579c03
 } // namespace sxt::xendv