--- conflicted
+++ resolved
@@ -83,10 +83,7 @@
   task* continuation_{nullptr};
 };
 
-<<<<<<< HEAD
-=======
 // Disable explicit instantiation. Workaround to
 // https://developer.nvidia.com/bugs/4288496
->>>>>>> b0fc350a
 /* extern template class promise<void>; */
 } // namespace sxt::xena