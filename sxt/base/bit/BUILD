load(
    "//bazel:sxt_build_system.bzl",
    "sxt_cc_component",
)

sxt_cc_component(
    name = "iteration",
    test_deps = [
        "//sxt/base/test:unit_test",
    ],
    deps = [
        ":count",
        "//sxt/base/error:assert",
    ],
)

sxt_cc_component(
    name = "count",
    test_deps = [
        "//sxt/base/test:unit_test",
    ],
)

sxt_cc_component(
    name = "load",
    with_test = False,
    deps = [
        "//sxt/base/macro:cuda_callable",
    ],
)

sxt_cc_component(
    name = "permutation",
<<<<<<< HEAD
    deps = [
      ":count",
    ],
    test_deps = [
        "//sxt/base/test:unit_test",
    ],
=======
    test_deps = [
        "//sxt/base/test:unit_test",
    ],
    deps = [
        ":count",
    ],
>>>>>>> c2673206
)

sxt_cc_component(
    name = "span_op",
    test_deps = [
        "//sxt/base/test:unit_test",
    ],
    deps = [
        ":count",
        ":iteration",
        "//sxt/base/container:span",
        "//sxt/base/error:assert",
    ],
)

sxt_cc_component(
    name = "store",
    with_test = False,
    deps = [
        "//sxt/base/macro:cuda_callable",
    ],
)

sxt_cc_component(
    name = "zero_equality",
    test_deps = [
        "//sxt/base/test:unit_test",
    ],
    deps = [
        "//sxt/base/macro:cuda_callable",
    ],
)<|MERGE_RESOLUTION|>--- conflicted
+++ resolved
@@ -31,21 +31,12 @@
 
 sxt_cc_component(
     name = "permutation",
-<<<<<<< HEAD
-    deps = [
-      ":count",
-    ],
-    test_deps = [
-        "//sxt/base/test:unit_test",
-    ],
-=======
     test_deps = [
         "//sxt/base/test:unit_test",
     ],
     deps = [
         ":count",
     ],
->>>>>>> c2673206
 )
 
 sxt_cc_component(
