--- conflicted
+++ resolved
@@ -6,12 +6,6 @@
 sxt_cc_component(
     name = "chunk_options",
     with_test = False,
-<<<<<<< HEAD
-    deps = [
-        "//sxt/base/device:property",
-    ],
-=======
->>>>>>> 4abec0ee
 )
 
 sxt_cc_component(
