load(
    "//bazel:sxt_build_system.bzl",
    "sxt_cc_component",
)

sxt_cc_component(
    name = "window_width",
    impl_deps = [
        "//sxt/base/error:panic",
        "//sxt/base/log:log",
    ],
    test_deps = [
        "//sxt/base/test:unit_test",
    ],
)

sxt_cc_component(
    name = "combination",
    test_deps = [
        "//sxt/base/curve:example_element",
        "//sxt/base/device:stream",
        "//sxt/base/device:synchronization",
        "//sxt/base/test:unit_test",
        "//sxt/execution/schedule:scheduler",
        "//sxt/memory/resource:managed_device_resource",
    ],
    deps = [
        "//sxt/algorithm/iteration:for_each",
        "//sxt/base/container:span",
        "//sxt/base/container:span_utility",
        "//sxt/base/curve:element",
        "//sxt/base/device:memory_utility",
        "//sxt/base/error:assert",
        "//sxt/base/macro:cuda_callable",
        "//sxt/base/type:raw_stream",
        "//sxt/execution/async:coroutine",
        "//sxt/execution/device:synchronization",
        "//sxt/memory/management:managed_array",
        "//sxt/memory/resource:async_device_resource",
    ],
)

sxt_cc_component(
    name = "partition_product",
    test_deps = [
        ":in_memory_partition_table_accessor",
        "//sxt/base/curve:example_element",
        "//sxt/base/device:stream",
        "//sxt/base/device:synchronization",
        "//sxt/base/test:unit_test",
        "//sxt/execution/schedule:scheduler",
        "//sxt/memory/resource:managed_device_resource",
    ],
    deps = [
        "//sxt/algorithm/iteration:for_each",
        "//sxt/base/bit:iteration",
        "//sxt/base/bit:permutation",
        "//sxt/base/container:span",
        "//sxt/base/curve:element",
        "//sxt/base/device:memory_utility",
        "//sxt/base/device:stream",
        "//sxt/base/error:assert",
        "//sxt/base/macro:cuda_callable",
        "//sxt/base/num:divide_up",
        "//sxt/base/num:round_up",
        "//sxt/execution/async:coroutine",
        "//sxt/execution/device:synchronization",
        "//sxt/memory/management:managed_array",
        "//sxt/memory/resource:async_device_resource",
        "//sxt/memory/resource:device_resource",
    ],
)

sxt_cc_component(
    name = "variable_length_partition_product",
    test_deps = [
        ":in_memory_partition_table_accessor",
        "//sxt/base/curve:example_element",
        "//sxt/base/device:stream",
        "//sxt/base/device:synchronization",
        "//sxt/base/test:unit_test",
        "//sxt/execution/schedule:scheduler",
        "//sxt/memory/management:managed_array",
        "//sxt/memory/resource:managed_device_resource",
    ],
    deps = [
        ":partition_product",
        ":partition_table_accessor",
        "//sxt/algorithm/iteration:for_each",
        "//sxt/base/container:span",
        "//sxt/base/curve:element",
        "//sxt/base/device:memory_utility",
        "//sxt/base/num:divide_up",
        "//sxt/base/num:round_up",
        "//sxt/execution/async:coroutine",
        "//sxt/execution/device:synchronization",
        "//sxt/memory/management:managed_array",
        "//sxt/memory/resource:async_device_resource",
        "//sxt/memory/resource:device_resource",
    ],
)

sxt_cc_component(
    name = "partition_table",
    test_deps = [
        "//sxt/base/curve:example_element",
        "//sxt/base/device:stream",
        "//sxt/base/device:synchronization",
        "//sxt/base/test:unit_test",
        "//sxt/memory/resource:managed_device_resource",
    ],
    deps = [
        "//sxt/algorithm/iteration:for_each",
        "//sxt/base/bit:iteration",
        "//sxt/base/bit:permutation",
        "//sxt/base/container:span",
        "//sxt/base/curve:element",
        "//sxt/base/error:assert",
        "//sxt/base/macro:cuda_callable",
    ],
)

sxt_cc_component(
    name = "partition_table_accessor_base",
    with_test = False,
    deps = [
    ],
)

sxt_cc_component(
    name = "partition_table_accessor",
    with_test = False,
    deps = [
        ":partition_table_accessor_base",
        "//sxt/base/container:span",
        "//sxt/base/type:raw_stream",
    ],
)

sxt_cc_component(
    name = "in_memory_partition_table_accessor",
    test_deps = [
        "//sxt/base/curve:example_element",
        "//sxt/base/device:stream",
        "//sxt/base/device:synchronization",
        "//sxt/base/test:temp_file",
        "//sxt/base/test:unit_test",
        "//sxt/memory/resource:device_resource",
    ],
    deps = [
        ":partition_table_accessor",
        "//sxt/base/container:span_utility",
        "//sxt/base/device:memory_utility",
        "//sxt/base/error:assert",
        "//sxt/base/error:panic",
        "//sxt/memory/management:managed_array",
        "//sxt/memory/resource:pinned_resource",
    ],
)

sxt_cc_component(
    name = "in_memory_partition_table_accessor_utility",
    test_deps = [
        "//sxt/base/curve:example_element",
        "//sxt/base/device:stream",
        "//sxt/base/device:synchronization",
        "//sxt/base/test:unit_test",
        "//sxt/memory/management:managed_array",
        "//sxt/memory/resource:device_resource",
    ],
    deps = [
        ":in_memory_partition_table_accessor",
        ":partition_table",
        ":window_width",
        "//sxt/base/container:span",
        "//sxt/base/curve:element",
        "//sxt/base/memory:alloc",
        "//sxt/base/num:divide_up",
        "//sxt/memory/resource:pinned_resource",
    ],
)

sxt_cc_component(
    name = "multiexponentiation",
    test_deps = [
        ":in_memory_partition_table_accessor_utility",
        "//sxt/base/curve:example_element",
        "//sxt/base/num:fast_random_number_generator",
        "//sxt/base/test:unit_test",
        "//sxt/curve21/operation:add",
        "//sxt/curve21/operation:double",
        "//sxt/curve21/operation:neg",
        "//sxt/curve21/type:element_p3",
        "//sxt/curve21/type:literal",
        "//sxt/execution/schedule:scheduler",
        "//sxt/ristretto/random:element",
    ],
    deps = [
        ":combination",
        ":partition_product",
        ":partition_table_accessor",
        ":reduce",
        ":variable_length_computation",
        ":variable_length_partition_product",
        "//sxt/base/container:span",
        "//sxt/base/container:span_utility",
        "//sxt/base/curve:element",
        "//sxt/base/device:memory_utility",
        "//sxt/base/device:property",
        "//sxt/base/device:state",
        "//sxt/base/device:stream",
        "//sxt/base/device:synchronization",
        "//sxt/base/iterator:index_range_iterator",
        "//sxt/base/iterator:index_range_utility",
        "//sxt/base/log",
        "//sxt/execution/async:coroutine",
        "//sxt/execution/device:for_each",
        "//sxt/memory/management:managed_array",
        "//sxt/memory/resource:async_device_resource",
        "//sxt/memory/resource:device_resource",
        "//sxt/memory/resource:pinned_resource",
    ],
)

sxt_cc_component(
    name = "reduce",
    test_deps = [
        "//sxt/base/curve:example_element",
        "//sxt/base/device:stream",
        "//sxt/base/device:synchronization",
        "//sxt/base/test:unit_test",
        "//sxt/memory/resource:managed_device_resource",
    ],
    deps = [
        "//sxt/algorithm/iteration:for_each",
        "//sxt/base/container:span",
        "//sxt/base/curve:element",
        "//sxt/base/device:memory_utility",
        "//sxt/base/macro:cuda_callable",
        "//sxt/base/type:raw_stream",
        "//sxt/memory/management:managed_array",
        "//sxt/memory/resource:async_device_resource",
        "//sxt/memory/resource:pinned_resource",
    ],
)

sxt_cc_component(
    name = "variable_length_computation",
    test_deps = [
        "//sxt/base/test:unit_test",
    ],
    deps = [
        "//sxt/base/container:span",
    ],
<<<<<<< HEAD
)

sxt_cc_component(
    name = "variable_length_partition_product",
    test_deps = [
        ":in_memory_partition_table_accessor",
        "//sxt/base/curve:example_element",
        "//sxt/base/device:stream",
        "//sxt/base/device:synchronization",
        "//sxt/base/test:unit_test",
        "//sxt/execution/schedule:scheduler",
        "//sxt/memory/management:managed_array",
        "//sxt/memory/resource:managed_device_resource",
    ],
    deps = [
        ":partition_table_accessor",
        ":partition_product",
        "//sxt/algorithm/iteration:for_each",
        # "//sxt/base/bit:iteration",
        # "//sxt/base/bit:permutation",
        "//sxt/base/container:span",
        "//sxt/base/curve:element",
        "//sxt/base/device:memory_utility",
        # "//sxt/base/device:stream",
        # "//sxt/base/error:assert",
        # "//sxt/base/macro:cuda_callable",
        "//sxt/base/num:divide_up",
        "//sxt/base/num:round_up",
        "//sxt/execution/async:coroutine",
        "//sxt/execution/device:synchronization",
        "//sxt/memory/management:managed_array",
        "//sxt/memory/resource:async_device_resource",
        "//sxt/memory/resource:device_resource",
    ],
=======
>>>>>>> dca1d6cb
)<|MERGE_RESOLUTION|>--- conflicted
+++ resolved
@@ -252,41 +252,4 @@
     deps = [
         "//sxt/base/container:span",
     ],
-<<<<<<< HEAD
-)
-
-sxt_cc_component(
-    name = "variable_length_partition_product",
-    test_deps = [
-        ":in_memory_partition_table_accessor",
-        "//sxt/base/curve:example_element",
-        "//sxt/base/device:stream",
-        "//sxt/base/device:synchronization",
-        "//sxt/base/test:unit_test",
-        "//sxt/execution/schedule:scheduler",
-        "//sxt/memory/management:managed_array",
-        "//sxt/memory/resource:managed_device_resource",
-    ],
-    deps = [
-        ":partition_table_accessor",
-        ":partition_product",
-        "//sxt/algorithm/iteration:for_each",
-        # "//sxt/base/bit:iteration",
-        # "//sxt/base/bit:permutation",
-        "//sxt/base/container:span",
-        "//sxt/base/curve:element",
-        "//sxt/base/device:memory_utility",
-        # "//sxt/base/device:stream",
-        # "//sxt/base/error:assert",
-        # "//sxt/base/macro:cuda_callable",
-        "//sxt/base/num:divide_up",
-        "//sxt/base/num:round_up",
-        "//sxt/execution/async:coroutine",
-        "//sxt/execution/device:synchronization",
-        "//sxt/memory/management:managed_array",
-        "//sxt/memory/resource:async_device_resource",
-        "//sxt/memory/resource:device_resource",
-    ],
-=======
->>>>>>> dca1d6cb
 )