/** Proofs GPU - Space and Time's cryptographic proof algorithms on the CPU and GPU.
 *
 * Copyright 2024-present Space and Time Labs, Inc.
 *
 * Licensed under the Apache License, Version 2.0 (the "License");
 * you may not use this file except in compliance with the License.
 * You may obtain a copy of the License at
 *
 *     http://www.apache.org/licenses/LICENSE-2.0
 *
 * Unless required by applicable law or agreed to in writing, software
 * distributed under the License is distributed on an "AS IS" BASIS,
 * WITHOUT WARRANTIES OR CONDITIONS OF ANY KIND, either express or implied.
 * See the License for the specific language governing permissions and
 * limitations under the License.
 */
#include "sxt/multiexp/pippenger2/reduce.h"

#include <vector>

#include "sxt/base/curve/example_element.h"
#include "sxt/base/device/synchronization.h"
#include "sxt/base/test/unit_test.h"
#include "sxt/memory/resource/managed_device_resource.h"

using namespace sxt;
using namespace sxt::mtxpp2;

TEST_CASE("we can reduce products") {
  using E = bascrv::element97;

  std::pmr::vector<E> outputs{memr::get_managed_device_resource()};
  std::pmr::vector<E> products{memr::get_managed_device_resource()};
  basdv::stream stream;

  std::pmr::vector<E> expected;

  SECTION("we handle a single element reduction") {
    outputs.resize(1);
    products.resize(1);
    products[0] = 123u;
    reduce_products<E>(outputs, stream, products);
    basdv::synchronize_stream(stream);
    expected = {123u};
    REQUIRE(outputs == expected);
  }

  SECTION("we handle a reduction with two elements") {
    outputs.resize(1);
    products.resize(2);
    products[0] = 123u;
    products[1] = 456u;
    reduce_products<E>(outputs, stream, products);
    basdv::synchronize_stream(stream);
    expected = {123u + 2u * 456u};
    REQUIRE(outputs == expected);
  }

  SECTION("we can reduce products on the host") {
    outputs.resize(1);
    products.resize(2);
    products[0] = 123u;
    products[1] = 456u;
    reduce_products<E>(outputs, products);
    expected = {123u + 2u * 456u};
    REQUIRE(outputs == expected);
  }
}

TEST_CASE("we can reduce products with a bit table") {
  using E = bascrv::element97;

  std::pmr::vector<E> outputs{memr::get_managed_device_resource()};
  std::pmr::vector<E> products{memr::get_managed_device_resource()};
  basdv::stream stream;

  std::vector<unsigned> bit_table;

  std::pmr::vector<E> expected;

  SECTION("we can reduce a single output of one bit") {
    outputs.resize(1);
    products.resize(1);
    bit_table = {1};
    products[0] = 123u;
    reduce_products<E>(outputs, stream, bit_table, products);
    basdv::synchronize_stream(stream);
    expected = {123u};
    REQUIRE(outputs == expected);
  }

  SECTION("we can reduce a single output of two bits") {
    outputs.resize(1);
    bit_table = {2};
    products = {123, 456};
    reduce_products<E>(outputs, stream, bit_table, products);
    basdv::synchronize_stream(stream);
    expected = {123u + 2u * 456u};
    REQUIRE(outputs == expected);
  }

  SECTION("we can reduce a single output of three bits") {
    outputs.resize(1);
    bit_table = {3};
    products = {1, 3, 7};
    reduce_products<E>(outputs, stream, bit_table, products);
    basdv::synchronize_stream(stream);
    expected = {1u + 2u * 3u + 4u * 7u};
    REQUIRE(outputs == expected);
  }

  SECTION("we can reduce two outputs of 1 bit each") {
    outputs.resize(2);
    bit_table = {1, 1};
    products = {123u, 456u};
    reduce_products<E>(outputs, stream, bit_table, products);
    basdv::synchronize_stream(stream);
<<<<<<< HEAD
    expected = {123u, 456};
=======
    expected = {123u, 456u};
>>>>>>> bc702e3b
    REQUIRE(outputs == expected);
  }

  SECTION("we can reduce multiple outputs with varying numbers of bits") {
    outputs.resize(3);
    bit_table = {3, 1, 2};
    products = {2u, 7u, 5u, 3u, 9u, 11u};
    reduce_products<E>(outputs, stream, bit_table, products);
    basdv::synchronize_stream(stream);
    expected = {2u + 2u * 7u + 4u * 5u, 3u, 9u + 2u * 11u};
    REQUIRE(outputs == expected);
  }
}<|MERGE_RESOLUTION|>--- conflicted
+++ resolved
@@ -115,11 +115,7 @@
     products = {123u, 456u};
     reduce_products<E>(outputs, stream, bit_table, products);
     basdv::synchronize_stream(stream);
-<<<<<<< HEAD
-    expected = {123u, 456};
-=======
     expected = {123u, 456u};
->>>>>>> bc702e3b
     REQUIRE(outputs == expected);
   }
 
