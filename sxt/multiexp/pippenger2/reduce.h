--- conflicted
+++ resolved
@@ -92,18 +92,9 @@
 
   // make partial bit table sums
   memmg::managed_array<unsigned> bit_table_partial_sums{num_outputs, memr::get_pinned_resource()};
-<<<<<<< HEAD
-  unsigned sum = 0;
-  for (unsigned output_index = 0; output_index < num_outputs; ++output_index) {
-    sum += output_bit_table[output_index];
-    bit_table_partial_sums[output_index] = sum;
-  }
-  SXT_DEBUG_ASSERT(products.size() == sum);
-=======
   std::partial_sum(output_bit_table.begin(), output_bit_table.end(),
                    bit_table_partial_sums.begin());
   SXT_DEBUG_ASSERT(products.size() == bit_table_partial_sums[num_outputs - 1]);
->>>>>>> bc702e3b
   memmg::managed_array<unsigned> bit_table_partial_sums_dev{num_outputs, &resource};
   basdv::async_copy_host_to_device(bit_table_partial_sums_dev, bit_table_partial_sums, stream);
 
