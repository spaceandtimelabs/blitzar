--- conflicted
+++ resolved
@@ -166,11 +166,7 @@
 void partition_product(basct::span<T> products, const partition_table_accessor<U>& accessor,
                        basct::cspan<uint8_t> scalars, unsigned offset) noexcept {
   auto num_products = products.size();
-<<<<<<< HEAD
-  auto num_products_round_8 = basn::divide_up<size_t>(num_products, 8u) * 8u;
-=======
   auto num_products_round_8 = basn::round_up<size_t>(num_products, 8u);
->>>>>>> 09eb8163
   auto n = static_cast<unsigned>(scalars.size() * 8u / num_products_round_8);
   SXT_DEBUG_ASSERT(
       // clang-format off
