--- conflicted
+++ resolved
@@ -150,16 +150,6 @@
       auto val = data[i];
       s25o::mul(val, val, one_m_r);
       data_p[i] = val;
-<<<<<<< HEAD
-    }
-  }
-
-  {
-    std::cerr << "******************************************\n";
-    for (auto& xi : mles_p) {
-      std::cerr << "mle: " << xi << std::endl;
-=======
->>>>>>> 5c42f14e
     }
   }
 
