--- conflicted
+++ resolved
@@ -296,17 +296,8 @@
         ":chunked_gpu_driver",
         ":cpu_driver",
         ":gpu_driver",
-<<<<<<< HEAD
-        ":polynomial_utility",
         ":sumcheck_random",
         ":verification",
-        "//sxt/base/container:span_utility",
-        "//sxt/base/num:ceil_log2",
-        "//sxt/base/num:fast_random_number_generator",
-=======
-        ":sumcheck_random",
-        ":verification",
->>>>>>> 5c42f14e
         "//sxt/base/test:unit_test",
         "//sxt/execution/async:future",
         "//sxt/execution/schedule:scheduler",
