/** Proofs GPU - Space and Time's cryptographic proof algorithms on the CPU and GPU.
 *
 * Copyright 2023-present Space and Time Labs, Inc.
 *
 * Licensed under the Apache License, Version 2.0 (the "License");
 * you may not use this file except in compliance with the License.
 * You may obtain a copy of the License at
 *
 *     http://www.apache.org/licenses/LICENSE-2.0
 *
 * Unless required by applicable law or agreed to in writing, software
 * distributed under the License is distributed on an "AS IS" BASIS,
 * WITHOUT WARRANTIES OR CONDITIONS OF ANY KIND, either express or implied.
 * See the License for the specific language governing permissions and
 * limitations under the License.
 */
#pragma once

#include <concepts>

namespace sxt::algb {
//--------------------------------------------------------------------------------------------------
// mapper
//--------------------------------------------------------------------------------------------------
/**
 * Describe a generic map function that can be used within CUDA kernels.
 *
 * Mapper turns an index into a value.
 */
template <class M>
concept mapper = requires(M m, typename M::value_type& x, unsigned int i) {
<<<<<<< HEAD
  /* { m.map_index(i) } noexcept -> std::convertible_to<typename M::value_type>; */
=======
  // Note: the std::convertable_to concept gives a compilation error in GPU code.
  // As a work around, it's commented out and the constraint on the returned
  // value is ignored.
  /* { m.map_index(i) } noexcept -> std::convertible_to<typename M::value_type>; */
  { m.map_index(i) } noexcept;

>>>>>>> 2ed3ea7c
  { m.map_index(x, i) } noexcept;
};
} // namespace sxt::algb<|MERGE_RESOLUTION|>--- conflicted
+++ resolved
@@ -29,16 +29,12 @@
  */
 template <class M>
 concept mapper = requires(M m, typename M::value_type& x, unsigned int i) {
-<<<<<<< HEAD
-  /* { m.map_index(i) } noexcept -> std::convertible_to<typename M::value_type>; */
-=======
   // Note: the std::convertable_to concept gives a compilation error in GPU code.
   // As a work around, it's commented out and the constraint on the returned
   // value is ignored.
   /* { m.map_index(i) } noexcept -> std::convertible_to<typename M::value_type>; */
   { m.map_index(i) } noexcept;
 
->>>>>>> 2ed3ea7c
   { m.map_index(x, i) } noexcept;
 };
 } // namespace sxt::algb