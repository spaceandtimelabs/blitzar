workspace(name = "dev_spaceandtime_blitzar")

load("@bazel_tools//tools/build_defs/repo:git.bzl", "git_repository")
load("@bazel_tools//tools/build_defs/repo:http.bzl", "http_archive")

http_archive(
    name = "bazel_skylib",
    sha256 = "66ffd9315665bfaafc96b52278f57c7e2dd09f5ede279ea6d39b2be471e7e3aa",
    urls = [
        "https://mirror.bazel.build/github.com/bazelbuild/bazel-skylib/releases/download/1.4.2/bazel-skylib-1.4.2.tar.gz",
        "https://github.com/bazelbuild/bazel-skylib/releases/download/1.4.2/bazel-skylib-1.4.2.tar.gz",
    ],
)

# rules_foreign_cc
git_repository(
    name = "rules_foreign_cc",
    commit = "a87e754",
    remote = "https://github.com/bazelbuild/rules_foreign_cc",
)

load("@rules_foreign_cc//foreign_cc:repositories.bzl", "rules_foreign_cc_dependencies")

rules_foreign_cc_dependencies()

# libbacktrace
# git_repository(
#     name = "com_github_ianlancetaylor_libbacktrace",
#     build_file_content = """
# load("@rules_foreign_cc//foreign_cc:defs.bzl", "configure_make")
# 
# package(default_visibility = ["//visibility:public"])
# 
# filegroup(
#   name = "all_srcs",
#   srcs = glob(
#       include = ["**"],
#       exclude = ["*.bazel"],
#   ),
# )
# 
# configure_make(
#   name = "libbacktrace",
#   lib_source = ":all_srcs",
# )
#   """,
#     commit = "14818b7",
#     remote = "https://github.com/ianlancetaylor/libbacktrace",
# )

git_repository(
    name = "com_github_ianlancetaylor_libbacktrace",
    build_file = "//bazel/libbacktrace:libbacktrace.BUILD",
<<<<<<< HEAD
    commit = "14818b7",
=======
    commit = "86885d1",
>>>>>>> f5c46456
    remote = "https://github.com/ianlancetaylor/libbacktrace",
)

# spdlog
git_repository(
    name = "com_github_gabime_spdlog",
    build_file = "//bazel:spdlog.BUILD",
    commit = "5ebfc92",
    remote = "https://github.com/gabime/spdlog",
)

# catch2
git_repository(
    name = "com_github_catchorg_catch2",
    commit = "53d0d91",
    remote = "https://github.com/catchorg/Catch2",
)

# boost
git_repository(
    name = "com_github_nelhage_rules_boost",
    commit = "ff4fefd",
    # Patch build to add libbacktrace dependency.
    # See https://github.com/nelhage/rules_boost/issues/534
    patches = [
        "//bazel:stacktrace.patch",
    ],
    remote = "https://github.com/nelhage/rules_boost",
)

load("@com_github_nelhage_rules_boost//:boost/boost.bzl", "boost_deps")

boost_deps()

# rules_cuda
git_repository(
    name = "rules_cuda",
    commit = "775ba0c",
    remote = "https://github.com/bazel-contrib/rules_cuda",
)

load("@rules_cuda//cuda:repositories.bzl", "register_detected_cuda_toolchains", "rules_cuda_dependencies")

rules_cuda_dependencies()

register_detected_cuda_toolchains()<|MERGE_RESOLUTION|>--- conflicted
+++ resolved
@@ -51,11 +51,7 @@
 git_repository(
     name = "com_github_ianlancetaylor_libbacktrace",
     build_file = "//bazel/libbacktrace:libbacktrace.BUILD",
-<<<<<<< HEAD
-    commit = "14818b7",
-=======
     commit = "86885d1",
->>>>>>> f5c46456
     remote = "https://github.com/ianlancetaylor/libbacktrace",
 )
 
